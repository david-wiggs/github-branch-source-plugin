--- conflicted
+++ resolved
@@ -34,11 +34,7 @@
         <dependency>
             <groupId>org.jenkins-ci.plugins</groupId>
             <artifactId>scm-api</artifactId>
-<<<<<<< HEAD
-            <version>1.1-SNAPSHOT</version>
-=======
             <version>1.1</version>
->>>>>>> fadfb91c
         </dependency>
         <dependency>
             <groupId>org.jenkins-ci.plugins</groupId>
@@ -55,11 +51,7 @@
         <dependency>
             <groupId>org.jenkins-ci.plugins</groupId>
             <artifactId>github-api</artifactId>
-<<<<<<< HEAD
-            <version>1.72</version>
-=======
             <version>1.72.1</version>
->>>>>>> fadfb91c
         </dependency>
         <dependency>
             <groupId>org.jenkins-ci.plugins</groupId>
