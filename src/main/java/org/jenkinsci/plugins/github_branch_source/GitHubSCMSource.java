/*
 * The MIT License
 *
 * Copyright 2015-2017 CloudBees, Inc.
 *
 * Permission is hereby granted, free of charge, to any person obtaining a copy
 * of this software and associated documentation files (the "Software"), to deal
 * in the Software without restriction, including without limitation the rights
 * to use, copy, modify, merge, publish, distribute, sublicense, and/or sell
 * copies of the Software, and to permit persons to whom the Software is
 * furnished to do so, subject to the following conditions:
 *
 * The above copyright notice and this permission notice shall be included in
 * all copies or substantial portions of the Software.
 *
 * THE SOFTWARE IS PROVIDED "AS IS", WITHOUT WARRANTY OF ANY KIND, EXPRESS OR
 * IMPLIED, INCLUDING BUT NOT LIMITED TO THE WARRANTIES OF MERCHANTABILITY,
 * FITNESS FOR A PARTICULAR PURPOSE AND NONINFRINGEMENT. IN NO EVENT SHALL THE
 * AUTHORS OR COPYRIGHT HOLDERS BE LIABLE FOR ANY CLAIM, DAMAGES OR OTHER
 * LIABILITY, WHETHER IN AN ACTION OF CONTRACT, TORT OR OTHERWISE, ARISING FROM,
 * OUT OF OR IN CONNECTION WITH THE SOFTWARE OR THE USE OR OTHER DEALINGS IN
 * THE SOFTWARE.
 */

package org.jenkinsci.plugins.github_branch_source;

import com.cloudbees.jenkins.GitHubWebHook;
import com.cloudbees.plugins.credentials.CredentialsNameProvider;
import com.cloudbees.plugins.credentials.common.StandardCredentials;
import edu.umd.cs.findbugs.annotations.CheckForNull;
import edu.umd.cs.findbugs.annotations.NonNull;
import edu.umd.cs.findbugs.annotations.Nullable;
import edu.umd.cs.findbugs.annotations.SuppressFBWarnings;
import hudson.AbortException;
import hudson.Extension;
import hudson.RestrictedSince;
import hudson.Util;
import hudson.console.HyperlinkNote;
import hudson.init.InitMilestone;
import hudson.init.Initializer;
import hudson.model.Action;
import hudson.model.Actionable;
import hudson.model.Item;
import hudson.model.TaskListener;
import hudson.plugins.git.GitSCM;
import hudson.plugins.git.extensions.GitSCMExtension;
import hudson.scm.SCM;
import hudson.util.FormValidation;
import hudson.util.ListBoxModel;
import hudson.util.LogTaskListener;
import java.io.Closeable;
import java.io.FileNotFoundException;
import java.io.IOException;
import java.io.ObjectStreamException;
import java.net.URL;
import java.util.ArrayList;
import java.util.Arrays;
import java.util.Collection;
import java.util.Collections;
import java.util.EnumSet;
import java.util.HashMap;
import java.util.HashSet;
import java.util.Iterator;
import java.util.List;
import java.util.Locale;
import java.util.Map;
import java.util.Set;
import java.util.TreeSet;
import java.util.concurrent.ConcurrentHashMap;
import java.util.logging.Level;
import java.util.logging.LogRecord;
import java.util.logging.Logger;
import javax.servlet.http.HttpServletResponse;
import jenkins.model.Jenkins;
import jenkins.plugins.git.AbstractGitSCMSource;
import jenkins.plugins.git.traits.GitBrowserSCMSourceTrait;
import jenkins.scm.api.SCMHead;
import jenkins.scm.api.SCMHeadCategory;
import jenkins.scm.api.SCMHeadEvent;
import jenkins.scm.api.SCMHeadObserver;
import jenkins.scm.api.SCMProbe;
import jenkins.scm.api.SCMRevision;
import jenkins.scm.api.SCMSourceCriteria;
import jenkins.scm.api.SCMSourceDescriptor;
import jenkins.scm.api.SCMSourceEvent;
import jenkins.scm.api.SCMSourceOwner;
import jenkins.scm.api.metadata.ContributorMetadataAction;
import jenkins.scm.api.metadata.ObjectMetadataAction;
import jenkins.scm.api.metadata.PrimaryInstanceMetadataAction;
import jenkins.scm.api.mixin.ChangeRequestCheckoutStrategy;
import jenkins.scm.api.trait.SCMSourceRequest;
import jenkins.scm.api.trait.SCMSourceTrait;
import jenkins.scm.api.trait.SCMSourceTraitDescriptor;
import jenkins.scm.api.trait.SCMTrait;
import jenkins.scm.api.trait.SCMTraitDescriptor;
import jenkins.scm.impl.ChangeRequestSCMHeadCategory;
import jenkins.scm.impl.UncategorizedSCMHeadCategory;
import jenkins.scm.impl.form.NamedArrayList;
import jenkins.scm.impl.trait.Discovery;
import jenkins.scm.impl.trait.Selection;
import jenkins.scm.impl.trait.WildcardSCMHeadFilterTrait;
import org.apache.commons.lang.StringUtils;
import org.jenkinsci.Symbol;
import org.jenkinsci.plugins.github.config.GitHubServerConfig;
import org.kohsuke.accmod.Restricted;
import org.kohsuke.accmod.restrictions.DoNotUse;
import org.kohsuke.accmod.restrictions.NoExternalUse;
import org.kohsuke.github.GHBranch;
import org.kohsuke.github.GHIssueState;
import org.kohsuke.github.GHMyself;
import org.kohsuke.github.GHOrganization;
import org.kohsuke.github.GHPullRequest;
import org.kohsuke.github.GHRef;
import org.kohsuke.github.GHRepository;
import org.kohsuke.github.GHUser;
import org.kohsuke.github.GitHub;
import org.kohsuke.github.HttpException;
import org.kohsuke.stapler.AncestorInPath;
import org.kohsuke.stapler.DataBoundConstructor;
import org.kohsuke.stapler.DataBoundSetter;
import org.kohsuke.stapler.QueryParameter;

import static hudson.model.Items.XSTREAM2;

public class GitHubSCMSource extends AbstractGitSCMSource {

    public static final String VALID_GITHUB_REPO_NAME = "^[0-9A-Za-z._-]+$";
    public static final String VALID_GITHUB_USER_NAME = "^[A-Za-z0-9](?:[A-Za-z0-9]|-(?=[A-Za-z0-9])){0,38}$";
    public static final String VALID_GIT_SHA1 = "^[a-fA-F0-9]{40}$";
    public static final String GITHUB_URL = GitHubServerConfig.GITHUB_URL;
    private static final Logger LOGGER = Logger.getLogger(GitHubSCMSource.class.getName());
    /**
     * How long to delay events received from GitHub in order to allow the API caches to sync.
     */
    private static /*mostly final*/ int eventDelaySeconds =
            Math.min(300, Math.max(0, Integer.getInteger(GitHubSCMSource.class.getName() + ".eventDelaySeconds", 5)));
    /**
     * Lock to guard access to the {@link #pullRequestSourceMap} field and prevent concurrent GitHub queries during
     * a 1.x to 2.2.0+ upgrade.
     *
     * @since 2.2.0
     */
    private static final Object pullRequestSourceMapLock = new Object();

    //////////////////////////////////////////////////////////////////////
    // Configuration fields
    //////////////////////////////////////////////////////////////////////

    /**
     * The GitHub end-point or {@code null} if {@link #GITHUB_URL} is implied.
     */
    @CheckForNull // TODO migrate to non-null with configuration of GITHUB_URL by default
    private String apiUri;

    /**
     * Credentials for GitHub API; currently only supports username/password (personal access token).
     * @since 2.2.0
     */
    @CheckForNull
    private String credentialsId;

    /**
     * The repository owner.
     */
    @NonNull
    private final String repoOwner;

    /**
     * The repository
     */
    @NonNull
    private final String repository;

    /**
     * The behaviours to apply to this source.
     * @since 2.2.0
     */
    @NonNull
    private List<SCMSourceTrait> traits;

    //////////////////////////////////////////////////////////////////////
    // Legacy Configuration fields
    //////////////////////////////////////////////////////////////////////

    /**
     * Legacy field.
     */
    @Deprecated
    private transient String scanCredentialsId;
    /**
     * Legacy field.
     */
    @Deprecated
    private transient String checkoutCredentialsId;
    /**
     * Legacy field.
     */
    @Deprecated
    private String includes;
    /**
     * Legacy field.
     */
    @Deprecated
    private String excludes;
    /**
     * Legacy field.
     */
    @Deprecated
    private transient Boolean buildOriginBranch;
    /**
     * Legacy field.
     */
    @Deprecated
    private transient Boolean buildOriginBranchWithPR;
    /**
     * Legacy field.
     */
    @Deprecated
    private transient Boolean buildOriginPRMerge;
    /**
     * Legacy field.
     */
    @Deprecated
    private transient Boolean buildOriginPRHead;
    /**
     * Legacy field.
     */
    @Deprecated
    private transient Boolean buildForkPRMerge;
    /**
     * Legacy field.
     */
    @Deprecated
    private transient Boolean buildForkPRHead;

    //////////////////////////////////////////////////////////////////////
    // Run-time cached state
    //////////////////////////////////////////////////////////////////////

    /**
     * Cache of the official repository HTML URL as reported by {@link GitHub#getRepository(String)}.
     */
    @CheckForNull
    private transient URL repositoryUrl;
    /**
     * The collaborator names used to determine if pull requests are from trusted authors
     */
    @CheckForNull
    private transient Set<String> collaboratorNames;
    /**
     * Cache of details of the repository.
     */
    @CheckForNull
    private transient GHRepository ghRepository;

    /**
     * The cache of {@link ObjectMetadataAction} instances for each open PR.
     */
    @NonNull
    private transient /*effectively final*/ Map<Integer,ObjectMetadataAction> pullRequestMetadataCache;
    /**
     * The cache of {@link ObjectMetadataAction} instances for each open PR.
     */
    @NonNull
    private transient /*effectively final*/ Map<Integer,ContributorMetadataAction> pullRequestContributorCache;

    /**
     * Used during upgrade from 1.x to 2.2.0+ only.
     *
     * @see #retrievePullRequestSource(int)
     * @see PullRequestSCMHead.FixMetadata
     * @see PullRequestSCMHead.FixMetadataMigration
     * @since 2.2.0
     */
    @CheckForNull // normally null except during a migration from 1.x
    private transient /*effectively final*/ Map<Integer,PullRequestSource> pullRequestSourceMap;

    /**
     * Constructor, defaults to {@link #GITHUB_URL} as the end-point, and anonymous access, does not default any
     * {@link SCMSourceTrait} behaviours.
     *
     * @param repoOwner the repository owner.
     * @param repository the repository name.
     * @since 2.2.0
     */
    @DataBoundConstructor
<<<<<<< HEAD
    public GitHubSCMSource(@NonNull String repoOwner, @NonNull String repository) {
=======
    public GitHubSCMSource(String id, String apiUri, String checkoutCredentialsId, String scanCredentialsId, String repoOwner, String repository) {
        super(id);
        this.apiUri = GitHubConfiguration.normalizeApiUri(Util.fixEmpty(apiUri));
>>>>>>> 3501150f
        this.repoOwner = repoOwner;
        this.repository = repository;
        pullRequestMetadataCache = new ConcurrentHashMap<>();
        pullRequestContributorCache = new ConcurrentHashMap<>();
        this.traits = new ArrayList<>();
    }

    /**
     * Legacy constructor.
     * @param id the source id.
     * @param apiUri the GitHub endpoint.
     * @param checkoutCredentialsId the checkout credentials id or {@link DescriptorImpl#SAME} or
     * {@link DescriptorImpl#ANONYMOUS}.
     * @param scanCredentialsId the scan credentials id or {@code null}.
     * @param repoOwner the repository owner.
     * @param repository the repository name.
     */
    @Deprecated
    public GitHubSCMSource(@CheckForNull String id, @CheckForNull String apiUri, @NonNull String checkoutCredentialsId,
                           @CheckForNull String scanCredentialsId, @NonNull String repoOwner,
                           @NonNull String repository) {
        this(repoOwner, repository);
        setId(id);
        setApiUri(apiUri);
        setCredentialsId(scanCredentialsId);
        // legacy constructor means legacy defaults
        this.traits = new ArrayList<>();
        this.traits.add(new BranchDiscoveryTrait(true, true));
        this.traits.add(new ForkPullRequestDiscoveryTrait(EnumSet.of(ChangeRequestCheckoutStrategy.MERGE), new ForkPullRequestDiscoveryTrait.TrustContributors()));
        if (!DescriptorImpl.SAME.equals(checkoutCredentialsId)) {
            traits.add(new SSHCheckoutTrait(checkoutCredentialsId));
        }
    }

    /**
     * Returns the GitHub API end-point or {@code null} if {@link #GITHUB_URL}.
     *
     * @return the GitHub API end-point or {@code null} if {@link #GITHUB_URL}.
     */
    @CheckForNull // TODO switch to NonNull
    public String getApiUri() {
        return apiUri;
    }

    /**
     * Sets the GitHub API end-point.
     *
     * @param apiUri the GitHub API end-point or {@code null} if {@link #GITHUB_URL}.
     * @since 2.2.0
     */
    @DataBoundSetter
    public void setApiUri(@CheckForNull String apiUri) {
        this.apiUri = Util.fixEmptyAndTrim(apiUri);
    }

    /**
     * Gets the credentials used to access the GitHub REST API (also used as the default credentials for checking out
     * sources.
     * @return the credentials used to access the GitHub REST API or {@code null} to access anonymously
     */
    @Override
    @CheckForNull
    public String getCredentialsId() {
        return credentialsId;
    }

    /**
     * Sets the credentials used to access the GitHub REST API (also used as the default credentials for checking out
     * sources.
     *
     * @param credentialsId the credentials used to access the GitHub REST API or {@code null} to access anonymously
     * @since 2.2.0
     */
    @DataBoundSetter
    public void setCredentialsId(@CheckForNull String credentialsId) {
        this.credentialsId = Util.fixEmpty(credentialsId);
    }

    /**
     * Gets the repository owner.
     * @return the repository owner.
     */
    @NonNull
    public String getRepoOwner() {
        return repoOwner;
    }

    /**
     * Gets the repository name.
     * @return the repository name.
     */
    @NonNull
    public String getRepository() {
        return repository;
    }

    /**
     * {@inheritDoc}
     * @since 2.2.0
     */
    @Override
    public List<SCMSourceTrait> getTraits() {
        return traits;
    }

    /**
     * Sets the behaviours that are applied to this {@link GitHubSCMSource}.
     * @param traits the behaviours that are to be applied.
     */
    @DataBoundSetter
    public void setTraits(@CheckForNull List<SCMSourceTrait> traits) {
        this.traits = new ArrayList<>(Util.fixNull(traits));
    }

    /**
     * Use defaults for old settings.
     */
    @SuppressWarnings("ConstantConditions")
    @SuppressFBWarnings(value="RCN_REDUNDANT_NULLCHECK_OF_NONNULL_VALUE", justification="Only non-null after we set them here!")
    private Object readResolve() {
        if (scanCredentialsId != null) {
            credentialsId = scanCredentialsId;
        }
        if (pullRequestMetadataCache == null) {
            pullRequestMetadataCache = new ConcurrentHashMap<>();
        }
        if (pullRequestContributorCache == null) {
            pullRequestContributorCache = new ConcurrentHashMap<>();
        }
<<<<<<< HEAD
        if (traits == null) {
            boolean buildOriginBranch = this.buildOriginBranch == null || this.buildOriginBranch;
            boolean buildOriginBranchWithPR = this.buildOriginBranchWithPR == null || this.buildOriginBranchWithPR;
            boolean buildOriginPRMerge = this.buildOriginPRMerge != null && this.buildOriginPRMerge;
            boolean buildOriginPRHead = this.buildOriginPRHead != null && this.buildOriginPRHead;
            boolean buildForkPRMerge = this.buildForkPRMerge == null || this.buildForkPRMerge;
            boolean buildForkPRHead = this.buildForkPRHead != null && this.buildForkPRHead;
            List<SCMSourceTrait> traits = new ArrayList<>();
            if (buildOriginBranch || buildOriginBranchWithPR) {
                traits.add(new BranchDiscoveryTrait(buildOriginBranch, buildOriginBranchWithPR));
            }
            if (buildOriginPRMerge || buildOriginPRHead) {
                EnumSet<ChangeRequestCheckoutStrategy> s = EnumSet.noneOf(ChangeRequestCheckoutStrategy.class);
                if (buildOriginPRMerge) {
                    s.add(ChangeRequestCheckoutStrategy.MERGE);
                }
                if (buildOriginPRHead) {
                    s.add(ChangeRequestCheckoutStrategy.HEAD);
                }
                traits.add(new OriginPullRequestDiscoveryTrait(s));
            }
            if (buildForkPRMerge || buildForkPRHead) {
                EnumSet<ChangeRequestCheckoutStrategy> s = EnumSet.noneOf(ChangeRequestCheckoutStrategy.class);
                if (buildForkPRMerge) {
                    s.add(ChangeRequestCheckoutStrategy.MERGE);
                }
                if (buildForkPRHead) {
                    s.add(ChangeRequestCheckoutStrategy.HEAD);
                }
                traits.add(new ForkPullRequestDiscoveryTrait(s, new ForkPullRequestDiscoveryTrait.TrustContributors()));
            }
            if (!"*".equals(includes) || !"".equals(excludes)) {
                traits.add(new WildcardSCMHeadFilterTrait(includes, excludes));
            }
            if (!DescriptorImpl.SAME.equals(checkoutCredentialsId)) {
                traits.add(new SSHCheckoutTrait(checkoutCredentialsId));
            }
            this.traits = traits;
=======
        if (!StringUtils.equals(apiUri, GitHubConfiguration.normalizeApiUri(apiUri))) {
            GitHubSCMSource that = new GitHubSCMSource(
                    getId(), apiUri, checkoutCredentialsId, scanCredentialsId, repoOwner, repository
            );
            that.includes = this.includes;
            that.excludes = this.excludes;
            that.buildOriginBranch = this.buildOriginBranch;
            that.buildOriginBranchWithPR = this.buildOriginBranchWithPR;
            that.buildOriginPRHead = this.buildOriginPRHead;
            that.buildOriginPRMerge = this.buildOriginPRMerge;
            that.buildForkPRHead = this.buildForkPRHead;
            that.buildForkPRMerge = this.buildForkPRMerge;
            return that;
>>>>>>> 3501150f
        }
        return this;
    }

    /**
     * Returns how long to delay events received from GitHub in order to allow the API caches to sync.
     *
     * @return how long to delay events received from GitHub in order to allow the API caches to sync.
     */
    public static int getEventDelaySeconds() {
        return eventDelaySeconds;
    }

    /**
     * Sets how long to delay events received from GitHub in order to allow the API caches to sync.
     *
     * @param eventDelaySeconds number of seconds to delay, will be restricted into a value within the range
     *                          {@code [0,300]} inclusive
     */
    @Restricted(NoExternalUse.class) // to allow configuration from system groovy console
    public static void setEventDelaySeconds(int eventDelaySeconds) {
        GitHubSCMSource.eventDelaySeconds = Math.min(300, Math.max(0, eventDelaySeconds));
    }

    /**
     * {@inheritDoc}
     */
    @Override
    public String getRemote() {
        String apiUri = StringUtils.defaultIfBlank(this.apiUri, GitHubServerConfig.GITHUB_URL);
        return GitHubSCMBuilder.uriResolver(getOwner(), apiUri, credentialsId)
                .getRepositoryUri(apiUri, repoOwner, repository);
    }

    /**
     * {@inheritDoc}
     */
    @Override
    public String getPronoun() {
        return Messages.GitHubSCMSource_Pronoun();
    }

    /**
     * Returns a {@link RepositoryUriResolver} according to credentials configuration.
     *
     * @return a {@link RepositoryUriResolver}
     * @deprecated use {@link GitHubSCMBuilder#uriResolver()} or {@link GitHubSCMBuilder#uriResolver(Item, String, String)}.
     */
    @Deprecated
    @Restricted(DoNotUse.class)
    @RestrictedSince("2.2.0")
    public RepositoryUriResolver getUriResolver() {
        return GitHubSCMBuilder.uriResolver(
                getOwner(),
                StringUtils.defaultIfBlank(apiUri, GitHubServerConfig.GITHUB_URL),
                credentialsId
        );
    }

    @Restricted(DoNotUse.class)
    @RestrictedSince("2.2.0")
    @Deprecated
    @CheckForNull
    public String getScanCredentialsId() {
        return credentialsId;
    }

    @Restricted(DoNotUse.class)
    @RestrictedSince("2.2.0")
    @Deprecated
    public void setScanCredentialsId(@CheckForNull String credentialsId) {
        this.credentialsId = credentialsId;
    }

    @Restricted(DoNotUse.class)
    @RestrictedSince("2.2.0")
    @Deprecated
    @CheckForNull
    public String getCheckoutCredentialsId() {
        for (SCMSourceTrait trait : traits) {
            if (trait instanceof SSHCheckoutTrait) {
                return StringUtils.defaultString(
                        ((SSHCheckoutTrait) trait).getCredentialsId(),
                        GitHubSCMSource.DescriptorImpl.ANONYMOUS
                );
            }
        }
        return DescriptorImpl.SAME;
    }

    @Deprecated
    @Restricted(DoNotUse.class)
    @RestrictedSince("2.2.0")
    @DataBoundSetter
    public void setIncludes(@NonNull String includes) {
        for (int i = 0; i < traits.size(); i++) {
            SCMSourceTrait trait = traits.get(i);
            if (trait instanceof WildcardSCMHeadFilterTrait) {
                WildcardSCMHeadFilterTrait existing = (WildcardSCMHeadFilterTrait) trait;
                if ("*".equals(includes) && "".equals(existing.getExcludes())) {
                    traits.remove(i);
                } else {
                    traits.set(i, new WildcardSCMHeadFilterTrait(includes, existing.getExcludes()));
                }
                return;
            }
        }
        if (!"*".equals(includes)) {
            traits.add(new WildcardSCMHeadFilterTrait(includes, ""));
        }
    }

    @Deprecated
    @Restricted(NoExternalUse.class)
    @RestrictedSince("2.2.0")
    @DataBoundSetter
    public void setExcludes(@NonNull String excludes) {
        for (int i = 0; i < traits.size(); i++) {
            SCMSourceTrait trait = traits.get(i);
            if (trait instanceof WildcardSCMHeadFilterTrait) {
                WildcardSCMHeadFilterTrait existing = (WildcardSCMHeadFilterTrait) trait;
                if ("*".equals(existing.getIncludes()) && "".equals(excludes)) {
                    traits.remove(i);
                } else {
                    traits.set(i, new WildcardSCMHeadFilterTrait(existing.getIncludes(), excludes));
                }
                return;
            }
        }
        if (!"".equals(excludes)) {
            traits.add(new WildcardSCMHeadFilterTrait("*", excludes));
        }
    }

    @Deprecated
    @Restricted(DoNotUse.class)
    @RestrictedSince("2.2.0")
    public boolean getBuildOriginBranch() {
        for (SCMTrait<?> trait : traits) {
            if (trait instanceof BranchDiscoveryTrait) {
                return ((BranchDiscoveryTrait) trait).isBuildBranch();
            }
        }
        return false;
    }

    @Deprecated
    @Restricted(DoNotUse.class)
    @RestrictedSince("2.2.0")
    @DataBoundSetter
    public void setBuildOriginBranch(boolean buildOriginBranch) {
        for (int i = 0; i < traits.size(); i++) {
            SCMTrait<?> trait = traits.get(i);
            if (trait instanceof BranchDiscoveryTrait) {
                BranchDiscoveryTrait previous = (BranchDiscoveryTrait) trait;
                if (buildOriginBranch || previous.isBuildBranchesWithPR()) {
                    traits.set(i, new BranchDiscoveryTrait(buildOriginBranch, previous.isBuildBranchesWithPR()));
                } else {
                    traits.remove(i);
                }
                return;
            }
        }
        if (buildOriginBranch) {
            traits.add(new BranchDiscoveryTrait(buildOriginBranch, false));
        }
    }

    @Deprecated
    @Restricted(DoNotUse.class)
    @RestrictedSince("2.2.0")
    public boolean getBuildOriginBranchWithPR() {
        for (SCMTrait<?> trait : traits) {
            if (trait instanceof BranchDiscoveryTrait) {
                return ((BranchDiscoveryTrait) trait).isBuildBranchesWithPR();
            }
        }
        return false;
    }

    @Deprecated
    @Restricted(DoNotUse.class)
    @RestrictedSince("2.2.0")
    @DataBoundSetter
    public void setBuildOriginBranchWithPR(boolean buildOriginBranchWithPR) {
        for (int i = 0; i < traits.size(); i++) {
            SCMTrait<?> trait = traits.get(i);
            if (trait instanceof BranchDiscoveryTrait) {
                BranchDiscoveryTrait previous = (BranchDiscoveryTrait) trait;
                if (buildOriginBranchWithPR || previous.isBuildBranch()) {
                    traits.set(i, new BranchDiscoveryTrait(previous.isBuildBranch(), buildOriginBranchWithPR));
                } else {
                    traits.remove(i);
                }
                return;
            }
        }
        if (buildOriginBranchWithPR) {
            traits.add(new BranchDiscoveryTrait(false, buildOriginBranchWithPR));
        }
    }

    @Deprecated
    @Restricted(DoNotUse.class)
    @RestrictedSince("2.2.0")
    public boolean getBuildOriginPRMerge() {
        for (SCMTrait<?> trait : traits) {
            if (trait instanceof OriginPullRequestDiscoveryTrait) {
                return ((OriginPullRequestDiscoveryTrait) trait).getStrategies()
                        .contains(ChangeRequestCheckoutStrategy.MERGE);
            }
        }
        return false;
    }

    @Deprecated
    @Restricted(DoNotUse.class)
    @RestrictedSince("2.2.0")
    @DataBoundSetter
    public void setBuildOriginPRMerge(boolean buildOriginPRMerge) {
        for (int i = 0; i < traits.size(); i++) {
            SCMTrait<?> trait = traits.get(i);
            if (trait instanceof OriginPullRequestDiscoveryTrait) {
                Set<ChangeRequestCheckoutStrategy> s = ((OriginPullRequestDiscoveryTrait) trait).getStrategies();
                if (buildOriginPRMerge) {
                    s.add(ChangeRequestCheckoutStrategy.MERGE);
                } else {
                    s.remove(ChangeRequestCheckoutStrategy.MERGE);
                }
                traits.set(i, new OriginPullRequestDiscoveryTrait(s));
                return;
            }
        }
        if (buildOriginPRMerge) {
            traits.add(new OriginPullRequestDiscoveryTrait(EnumSet.of(ChangeRequestCheckoutStrategy.MERGE)));
        }
    }

    @Deprecated
    @Restricted(DoNotUse.class)
    @RestrictedSince("2.2.0")
    public boolean getBuildOriginPRHead() {
        for (SCMTrait<?> trait : traits) {
            if (trait instanceof OriginPullRequestDiscoveryTrait) {
                return ((OriginPullRequestDiscoveryTrait) trait).getStrategies()
                        .contains(ChangeRequestCheckoutStrategy.HEAD);
            }
        }
        return false;

    }

    @Deprecated
    @Restricted(DoNotUse.class)
    @RestrictedSince("2.2.0")
    @DataBoundSetter
    public void setBuildOriginPRHead(boolean buildOriginPRHead) {
        for (int i = 0; i < traits.size(); i++) {
            SCMTrait<?> trait = traits.get(i);
            if (trait instanceof OriginPullRequestDiscoveryTrait) {
                Set<ChangeRequestCheckoutStrategy> s = ((OriginPullRequestDiscoveryTrait) trait).getStrategies();
                if (buildOriginPRHead) {
                    s.add(ChangeRequestCheckoutStrategy.HEAD);
                } else {
                    s.remove(ChangeRequestCheckoutStrategy.HEAD);
                }
                traits.set(i, new OriginPullRequestDiscoveryTrait(s));
                return;
            }
        }
        if (buildOriginPRHead) {
            traits.add(new OriginPullRequestDiscoveryTrait(EnumSet.of(ChangeRequestCheckoutStrategy.HEAD)));
        }
    }

    @Deprecated
    @Restricted(DoNotUse.class)
    @RestrictedSince("2.2.0")
    public boolean getBuildForkPRMerge() {
        for (SCMTrait<?> trait : traits) {
            if (trait instanceof ForkPullRequestDiscoveryTrait) {
                return ((ForkPullRequestDiscoveryTrait) trait).getStrategies()
                        .contains(ChangeRequestCheckoutStrategy.MERGE);
            }
        }
        return false;
    }

    @Deprecated
    @Restricted(DoNotUse.class)
    @RestrictedSince("2.2.0")
    @DataBoundSetter
    public void setBuildForkPRMerge(boolean buildForkPRMerge) {
        for (int i = 0; i < traits.size(); i++) {
            SCMTrait<?> trait = traits.get(i);
            if (trait instanceof ForkPullRequestDiscoveryTrait) {
                ForkPullRequestDiscoveryTrait forkTrait = (ForkPullRequestDiscoveryTrait) trait;
                Set<ChangeRequestCheckoutStrategy> s = forkTrait.getStrategies();
                if (buildForkPRMerge) {
                    s.add(ChangeRequestCheckoutStrategy.MERGE);
                } else {
                    s.remove(ChangeRequestCheckoutStrategy.MERGE);
                }
                traits.set(i, new ForkPullRequestDiscoveryTrait(s, forkTrait.getTrust()));
                return;
            }
        }
        if (buildForkPRMerge) {
            traits.add(new ForkPullRequestDiscoveryTrait(EnumSet.of(ChangeRequestCheckoutStrategy.MERGE),
                    new ForkPullRequestDiscoveryTrait.TrustContributors()));
        }
    }

    @Deprecated
    @Restricted(DoNotUse.class)
    @RestrictedSince("2.2.0")
    public boolean getBuildForkPRHead() {
        for (SCMTrait<?> trait : traits) {
            if (trait instanceof ForkPullRequestDiscoveryTrait) {
                return ((ForkPullRequestDiscoveryTrait) trait).getStrategies()
                        .contains(ChangeRequestCheckoutStrategy.HEAD);
            }
        }
        return false;
    }


    @Deprecated
    @Restricted(DoNotUse.class)
    @RestrictedSince("2.2.0")
    @DataBoundSetter
    public void setBuildForkPRHead(boolean buildForkPRHead) {
        for (int i = 0; i < traits.size(); i++) {
            SCMTrait<?> trait = traits.get(i);
            if (trait instanceof ForkPullRequestDiscoveryTrait) {
                ForkPullRequestDiscoveryTrait forkTrait = (ForkPullRequestDiscoveryTrait) trait;
                Set<ChangeRequestCheckoutStrategy> s = forkTrait.getStrategies();
                if (buildForkPRHead) {
                    s.add(ChangeRequestCheckoutStrategy.HEAD);
                } else {
                    s.remove(ChangeRequestCheckoutStrategy.HEAD);
                }
                traits.set(i, new ForkPullRequestDiscoveryTrait(s, forkTrait.getTrust()));
                return;
            }
        }
        if (buildForkPRHead) {
            traits.add(new ForkPullRequestDiscoveryTrait(EnumSet.of(ChangeRequestCheckoutStrategy.HEAD),
                    new ForkPullRequestDiscoveryTrait.TrustContributors()));
        }
    }

    @Override
    protected final void retrieve(@CheckForNull SCMSourceCriteria criteria,
                                  @NonNull SCMHeadObserver observer,
                                  @CheckForNull SCMHeadEvent<?> event,
                                  @NonNull final TaskListener listener) throws IOException, InterruptedException {
        StandardCredentials credentials = Connector.lookupScanCredentials((Item)getOwner(), apiUri, credentialsId);
        // Github client and validation
        final GitHub github = Connector.connect(apiUri, credentials);
        try {
            checkApiUrlValidity(github);
            Connector.checkApiRateLimit(listener, github);

            try {
                // Input data validation
                Connector.checkConnectionValidity(apiUri, listener, credentials, github);

                // Input data validation
                if (StringUtils.isBlank(repository)) {
                    throw new AbortException("No repository selected, skipping");
                }

                String fullName = repoOwner + "/" + repository;
                ghRepository = github.getRepository(fullName);
                final GHRepository ghRepository = this.ghRepository;
                listener.getLogger().format("Examining %s%n",
                        HyperlinkNote.encodeTo(ghRepository.getHtmlUrl().toString(), fullName));
                repositoryUrl = ghRepository.getHtmlUrl();
                try (final GitHubSCMSourceRequest request = new GitHubSCMSourceContext(criteria, observer)
                        .withTraits(traits)
                        .newRequest(this, listener)) {
                    // populate the request with its data sources
                    request.setGitHub(github);
                    if (request.isFetchPRs()) {
                        request.setPullRequests(new LazyPullRequests(request, ghRepository));
                    }
                    if (request.isFetchBranches()) {
                        request.setBranches(new LazyBranches(request, ghRepository));
                    }
                    if (request.isFetchTags()) {
                        // TODO request.setTags(repo.getTags);
                    }
                    request.setCollaboratorNames(new LazyContributorNames(request, listener, github, ghRepository, credentials));

                    if (request.isFetchBranches() && !request.isComplete()) {
                        listener.getLogger().format("%n  Checking branches...%n");
                        int count = 0;
                        for (final GHBranch branch : request.getBranches()) {
                            count++;
                            String branchName = branch.getName();
                            listener.getLogger().format("%n    Checking branch %s%n", HyperlinkNote
                                    .encodeTo(repositoryUrl + "/tree/" + branchName, branchName));
                            BranchSCMHead head = new BranchSCMHead(branchName);
                            if (request.process(head, new SCMRevisionImpl(head, branch.getSHA1()),
                                    new SCMSourceRequest.ProbeLambda<BranchSCMHead, SCMRevisionImpl>() {
                                        @NonNull
                                        @Override
                                        public SCMSourceCriteria.Probe create(@NonNull BranchSCMHead head,
                                                                              @Nullable SCMRevisionImpl revisionInfo)
                                                throws IOException, InterruptedException {
                                            return GitHubSCMSource.this.createProbe(head, revisionInfo);
                                        }
                                    }, new CriteriaWitness(listener))) {
                                listener.getLogger().format("%n  %d branches were processed (query completed)%n", count);
                                break;
                            } else {
                                request.checkApiRateLimit();
                            }
                        }
                        listener.getLogger().format("%n  %d branches were processed%n", count);
                    }
                    if (request.isFetchPRs() && !request.isComplete()) {
                        listener.getLogger().format("%n  Checking pull-requests...%n");
                        int count = 0;
                        Map<Boolean, Set<ChangeRequestCheckoutStrategy>> strategies = request.getPRStrategies();
                        PRs: for (final GHPullRequest pr : request.getPullRequests()) {
                            int number = pr.getNumber();
                            boolean fork = !ghRepository.getOwner().equals(pr.getHead().getUser());
                            listener.getLogger().format("%n    Checking pull request %s%n",
                                    HyperlinkNote.encodeTo(pr.getHtmlUrl().toString(), "#" + number));
                            if (strategies.get(fork).isEmpty()) {
                                if (fork) {
                                    listener.getLogger().format("    Submitted from fork, skipping%n%n");
                                } else {
                                    listener.getLogger().format("    Submitted from origin repository, skipping%n%n");
                                }
                                continue;
                            }
                            for (final ChangeRequestCheckoutStrategy strategy : strategies.get(fork)) {
                                final String branchName;
                                if (strategies.get(fork).size() == 1) {
                                    branchName = "PR-" + number;
                                } else {
                                    branchName = "PR-" + number + "-" + strategy.name().toLowerCase(Locale.ENGLISH);
                                }
                                count++;
                                if (request.process(new PullRequestSCMHead(
                                                pr, branchName, strategy == ChangeRequestCheckoutStrategy.MERGE
                                        ),
                                        null,
                                        new SCMSourceRequest.ProbeLambda<PullRequestSCMHead, Void>() {
                                            @NonNull
                                            @Override
                                            public SCMSourceCriteria.Probe create(@NonNull PullRequestSCMHead head,
                                                                                  @Nullable Void revisionInfo)
                                                    throws IOException, InterruptedException {
                                                boolean trusted = request.isTrusted(head);
                                                if (!trusted) {
                                                    listener.getLogger().format("    (not from a trusted source)%n");
                                                }
                                                return GitHubSCMSource.this
                                                        .createProbe(trusted ? head : head.getTarget(), null);
                                            }
                                        },
                                        new SCMSourceRequest.LazyRevisionLambda<PullRequestSCMHead, SCMRevision, Void>() {
                                            @NonNull
                                            @Override
                                            public SCMRevision create(@NonNull PullRequestSCMHead head,
                                                                      @Nullable Void ignored)
                                                    throws IOException, InterruptedException {
                                                switch (strategy) {
                                                    case MERGE:
                                                        request.checkApiRateLimit();
                                                        GHRef mergeRef = ghRepository.getRef(
                                                                "heads/" + pr.getBase().getRef()
                                                        );
                                                        return new PullRequestSCMRevision(head,
                                                                mergeRef.getObject().getSha(),
                                                                pr.getHead().getSha());
                                                    default:
                                                        return new PullRequestSCMRevision(head, pr.getBase().getSha(),
                                                                pr.getHead().getSha());
                                                }
                                            }
                                        },
                                        new MergabilityWitness(pr, strategy, listener),
                                        new CriteriaWitness(listener)
                                )) {
                                    listener.getLogger().format(
                                            "%n  %d pull requests were processed (query completed)%n",
                                            count
                                    );
                                    break PRs;
                                } else {
                                    request.checkApiRateLimit();
                                }
                            }
                        }
                        listener.getLogger().format("%n  %d pull requests were processed%n", count);
                    }
                    if (request.isFetchTags() && !request.isComplete()) {
                        // TODO
                    }
                }
                listener.getLogger().format("%nFinished examining %s%n%n", fullName);
            } catch (WrappedException e) {
                try {
                    e.unwrap();
            } catch (RateLimitExceededException rle) {
                    throw new AbortException(rle.getMessage());
                }
            }
        } finally {
            Connector.release(github);
        }
    }

    @NonNull
    private Set<String> updateCollaboratorNames(@NonNull TaskListener listener, @CheckForNull StandardCredentials credentials,
                                                @NonNull GHRepository ghRepository)
            throws IOException {
        if (credentials == null && (apiUri == null || GITHUB_URL.equals(apiUri))) {
            // anonymous access to GitHub will never get list of collaborators and will
            // burn an API call, so no point in even trying
            listener.getLogger().println("Anonymous cannot query list of collaborators, assuming none");
            return collaboratorNames = Collections.emptySet();
        } else {
            try {
                return collaboratorNames = new HashSet<>(ghRepository.getCollaboratorNames());
            } catch (FileNotFoundException e) {
                // not permitted
                listener.getLogger().println("Not permitted to query list of collaborators, assuming none");
                return collaboratorNames = Collections.emptySet();
            } catch (HttpException e) {
                if (e.getResponseCode() == HttpServletResponse.SC_UNAUTHORIZED
                        || e.getResponseCode() == HttpServletResponse.SC_NOT_FOUND) {
                    listener.getLogger().println("Not permitted to query list of collaborators, assuming none");
                    return collaboratorNames = Collections.emptySet();
                } else {
                    throw e;
                }
            }
        }
    }

    private void checkApiUrlValidity(GitHub github) throws IOException {
        try {
            github.checkApiUrlValidity();
        } catch (HttpException e) {
            String message = String.format("It seems %s is unreachable", apiUri == null ? GITHUB_URL : apiUri);
            throw new AbortException(message);
        }
    }

    private static class WrappedException extends RuntimeException {

        public WrappedException(Throwable cause) {
            super(cause);
        }

        public void unwrap() throws IOException, InterruptedException {
            Throwable cause = getCause();
            if (cause instanceof IOException) {
                throw (IOException) cause;
            }
            if (cause instanceof InterruptedException) {
                throw (InterruptedException) cause;
            }
            if (cause instanceof RuntimeException) {
                throw (RuntimeException) cause;
            }
            throw this;
        }

    }

    @NonNull
    @Override
    protected SCMProbe createProbe(@NonNull SCMHead head, @CheckForNull final SCMRevision revision) throws IOException {
        StandardCredentials credentials = Connector.lookupScanCredentials((Item) getOwner(), apiUri, credentialsId);
        // Github client and validation
        GitHub github = Connector.connect(apiUri, credentials);
        try {
            String fullName = repoOwner + "/" + repository;
            final GHRepository repo = github.getRepository(fullName);
            return new GitHubSCMProbe(github, repo, head, revision);
        } catch (IOException | RuntimeException | Error e) {
            Connector.release(github);
            throw e;
        }
    }

    @Override
    @CheckForNull
    protected SCMRevision retrieve(SCMHead head, TaskListener listener) throws IOException, InterruptedException {
        StandardCredentials credentials = Connector.lookupScanCredentials((Item) getOwner(), apiUri, credentialsId);

        // Github client and validation
        GitHub github = Connector.connect(apiUri, credentials);
        try {
            checkApiUrlValidity(github);

            try {
                Connector.checkConnectionValidity(apiUri, listener, credentials, github);
                Connector.checkApiRateLimit(listener, github);
                String fullName = repoOwner + "/" + repository;
                ghRepository = github.getRepository(fullName);
                repositoryUrl = ghRepository.getHtmlUrl();
                if (head instanceof PullRequestSCMHead) {
                    PullRequestSCMHead prhead = (PullRequestSCMHead) head;
                    int number = prhead.getNumber();
                    GHPullRequest pr = ghRepository.getPullRequest(number);
                    String baseHash;
                    switch (prhead.getCheckoutStrategy()) {
                        case MERGE:
                            baseHash = ghRepository.getRef("heads/" + prhead.getTarget().getName()).getObject().getSha();
                            break;
                        default:
                            baseHash = pr.getBase().getSha();
                            break;
                    }
                    return new PullRequestSCMRevision(prhead, baseHash, pr.getHead().getSha());
                } else {
                    return new SCMRevisionImpl(head, ghRepository.getRef("heads/" + head.getName()).getObject().getSha());
                }
            } catch (RateLimitExceededException rle) {
                throw new AbortException(rle.getMessage());
            }
        } finally {
            Connector.release(github);
        }
    }

    @Override
    public SCM build(SCMHead head, SCMRevision revision) {
        return new GitHubSCMBuilder(this, head, revision).withTraits(traits).build();
    }

    @CheckForNull
    /*package*/ URL getRepositoryUrl() {
        return repositoryUrl;
    }

    @Deprecated // TODO remove once migration from 1.x is no longer supported
    PullRequestSource retrievePullRequestSource(int number) {
        // we use a big honking great lock to prevent concurrent requests to github during job loading
        Map<Integer, PullRequestSource> pullRequestSourceMap;
        synchronized (pullRequestSourceMapLock) {
            pullRequestSourceMap = this.pullRequestSourceMap;
            if (pullRequestSourceMap == null) {
                this.pullRequestSourceMap = pullRequestSourceMap = new HashMap<>();
                if (repository != null && !repository.isEmpty()) {
                    String fullName = repoOwner + "/" + repository;
                    LOGGER.log(Level.INFO, "Getting remote pull requests from {0}", fullName);
                    StandardCredentials credentials =
                            Connector.lookupScanCredentials((Item) getOwner(), apiUri, credentialsId);
                    LogTaskListener listener = new LogTaskListener(LOGGER, Level.INFO);
                    try {
                        GitHub github = Connector.connect(apiUri, credentials);
                        try {
                            checkApiUrlValidity(github);
                            Connector.checkApiRateLimit(listener, github);
                            ghRepository = github.getRepository(fullName);
                            LOGGER.log(Level.INFO, "Got remote pull requests from {0}", fullName);
                            int n = 0;
                            for (GHPullRequest pr: ghRepository.queryPullRequests().state(GHIssueState.OPEN).list()) {
                                GHRepository repository = pr.getHead().getRepository();
                                // JENKINS-41246 repository may be null for deleted forks
                                pullRequestSourceMap.put(pr.getNumber(), new PullRequestSource(
                                        repository == null ? null : repository.getOwnerName(),
                                        repository == null ? null : repository.getName(),
                                        pr.getHead().getRef()));
                                n++;
                                if (n % 30  == 0) { // default page size is 30
                                    Connector.checkApiRateLimit(listener, github);
                                }
                            }
                        } finally {
                            Connector.release(github);
                        }
                    } catch (IOException | InterruptedException e) {
                        LOGGER.log(Level.WARNING,
                                "Could not get all pull requests from " + fullName + ", there may be rebuilds", e);
                    }
                }
            }
            return pullRequestSourceMap.get(number);
        }
    }

    /**
     * Retained to migrate legacy configuration.
     * @deprecated use {@link MergeWithGitSCMExtension}.
     */
    @Restricted(DoNotUse.class)
    @RestrictedSince("2.2.0")
    @Deprecated
    private static class MergeWith extends GitSCMExtension {
        private final String baseName;
        private final String baseHash;

        private MergeWith(String baseName, String baseHash) {
            this.baseName = baseName;
            this.baseHash = baseHash;
        }

        private Object readResolve() throws ObjectStreamException {
            return new MergeWithGitSCMExtension("remotes/origin/"+baseName, baseHash);
        }
    }
    @Override
    public SCMRevision getTrustedRevision(SCMRevision revision, final TaskListener listener)
            throws IOException, InterruptedException {
        if (revision instanceof PullRequestSCMRevision) {
            PullRequestSCMHead head = (PullRequestSCMHead) revision.getHead();

            try (GitHubSCMSourceRequest request = new GitHubSCMSourceContext(null, SCMHeadObserver.none())
                    .withTraits(traits)
                    .newRequest(this, listener)) {
                if (collaboratorNames != null) {
                    request.setCollaboratorNames(collaboratorNames);
                } else {
                    request.setCollaboratorNames(new DeferredContributorNames(request, listener));
                }
                if (request.isTrusted(head)) {
                    return revision;
                }
            } catch (WrappedException wrapped) {
                try {
                    wrapped.unwrap();
                } catch (HttpException e) {
                    listener.getLogger()
                            .format("It seems %s is unreachable, assuming no trusted collaborators%n",
                                    apiUri == null ? GITHUB_URL : apiUri);
                    collaboratorNames = Collections.singleton(repoOwner);
                }
            }
            PullRequestSCMRevision rev = (PullRequestSCMRevision) revision;
            listener.getLogger().format("Loading trusted files from base branch %s at %s rather than %s%n",
                    head.getTarget().getName(), rev.getBaseHash(), rev.getPullHash());
            return new SCMRevisionImpl(head.getTarget(), rev.getBaseHash());
        }
        return revision;
    }

    /**
     * {@inheritDoc}
     */
    protected boolean isCategoryEnabled(@NonNull SCMHeadCategory category) {
        if (super.isCategoryEnabled(category)) {
            for (SCMSourceTrait trait : traits) {
                if (trait.isCategoryEnabled(category)) {
                    return true;
                }
            }
        }
        return false;
    }

    /**
     * {@inheritDoc}
     */
    @NonNull
    @Override
    protected List<Action> retrieveActions(@NonNull SCMHead head,
                                           @CheckForNull SCMHeadEvent event,
                                           @NonNull TaskListener listener) throws IOException, InterruptedException {
        // TODO when we have support for trusted events, use the details from event if event was from trusted source
        List<Action> result = new ArrayList<>();
        SCMSourceOwner owner = getOwner();
        if (owner instanceof Actionable) {
            GitHubLink repoLink = ((Actionable) owner).getAction(GitHubLink.class);
            if (repoLink != null) {
                String url;
                ObjectMetadataAction metadataAction = null;
                if (head instanceof PullRequestSCMHead) {
                    // pull request to this repository
                    int number = ((PullRequestSCMHead) head).getNumber();
                    url = repoLink.getUrl() + "/pull/" + number;
                    metadataAction = pullRequestMetadataCache.get(number);
                    if (metadataAction == null) {
                        // best effort
                        metadataAction = new ObjectMetadataAction(null, null, url);
                    }
                    ContributorMetadataAction contributor = pullRequestContributorCache.get(number);
                    if (contributor != null) {
                        result.add(contributor);
                    }
                } else {
                    // branch in this repository
                    url = repoLink.getUrl() + "/tree/" + head.getName();
                    metadataAction = new ObjectMetadataAction(head.getName(), null, url);
                }
                result.add(new GitHubLink("icon-github-branch", url));
                result.add(metadataAction);
            }
            if (head instanceof BranchSCMHead) {
                for (GitHubDefaultBranch p : ((Actionable) owner).getActions(GitHubDefaultBranch.class)) {
                    if (StringUtils.equals(getRepoOwner(), p.getRepoOwner())
                            && StringUtils.equals(repository, p.getRepository())
                            && StringUtils.equals(p.getDefaultBranch(), head.getName())) {
                        result.add(new PrimaryInstanceMetadataAction());
                        break;
                    }
                }
            }
        }
        return result;
    }

    /**
     * {@inheritDoc}
     */
    @NonNull
    @Override
    protected List<Action> retrieveActions(@CheckForNull SCMSourceEvent event,
                                           @NonNull TaskListener listener) throws IOException {
        // TODO when we have support for trusted events, use the details from event if event was from trusted source
        List<Action> result = new ArrayList<>();
        result.add(new GitHubRepoMetadataAction());
        StandardCredentials credentials = Connector.lookupScanCredentials((Item) getOwner(), apiUri, credentialsId);
        GitHub hub = Connector.connect(apiUri, credentials);
        try {
            Connector.checkConnectionValidity(apiUri, listener, credentials, hub);
            try {
                ghRepository = hub.getRepository(getRepoOwner() + '/' + repository);
                repositoryUrl = ghRepository.getHtmlUrl();
            } catch (FileNotFoundException e) {
                throw new AbortException(
                        String.format("Invalid scan credentials when using %s to connect to %s/%s on %s",
                                credentials == null ? "anonymous access" : CredentialsNameProvider.name(credentials), repoOwner, repository, apiUri == null ? GITHUB_URL : apiUri));
            }
            result.add(new ObjectMetadataAction(null, ghRepository.getDescription(), Util.fixEmpty(ghRepository.getHomepage())));
            result.add(new GitHubLink("icon-github-repo", ghRepository.getHtmlUrl()));
            if (StringUtils.isNotBlank(ghRepository.getDefaultBranch())) {
                result.add(new GitHubDefaultBranch(getRepoOwner(), repository, ghRepository.getDefaultBranch()));
            }
            return result;
        } finally {
            Connector.release(hub);
        }
    }

    /**
     * {@inheritDoc}
     */
    @Override
    public void afterSave() {
        SCMSourceOwner owner = getOwner();
        if (owner != null) {
            GitHubWebHook.get().registerHookFor(owner);
        }
    }

    @Symbol("github")
    @Extension
    public static class DescriptorImpl extends SCMSourceDescriptor {

        @Deprecated
        @Restricted(DoNotUse.class)
        @RestrictedSince("2.2.0")
        public static final String defaultIncludes = "*";
        @Deprecated
        @Restricted(DoNotUse.class)
        @RestrictedSince("2.2.0")
        public static final String defaultExcludes = "";
        public static final String ANONYMOUS = "ANONYMOUS";
        public static final String SAME = "SAME";
        // Prior to JENKINS-33161 the unconditional behavior was to build fork PRs plus origin branches, and try to build a merge revision for PRs.
        @Deprecated
        @Restricted(DoNotUse.class)
        @RestrictedSince("2.2.0")
        public static final boolean defaultBuildOriginBranch = true;
        @Deprecated
        @Restricted(DoNotUse.class)
        @RestrictedSince("2.2.0")
        public static final boolean defaultBuildOriginBranchWithPR = true;
        @Deprecated
        @Restricted(DoNotUse.class)
        @RestrictedSince("2.2.0")
        public static final boolean defaultBuildOriginPRMerge = false;
        @Deprecated
        @Restricted(DoNotUse.class)
        @RestrictedSince("2.2.0")
        public static final boolean defaultBuildOriginPRHead = false;
        @Deprecated
        @Restricted(DoNotUse.class)
        @RestrictedSince("2.2.0")
        public static final boolean defaultBuildForkPRMerge = true;
        @Deprecated
        @Restricted(DoNotUse.class)
        @RestrictedSince("2.2.0")
        public static final boolean defaultBuildForkPRHead = false;

        @Initializer(before = InitMilestone.PLUGINS_STARTED)
        public static void addAliases() {
            XSTREAM2.addCompatibilityAlias("org.jenkinsci.plugins.github_branch_source.OriginGitHubSCMSource", GitHubSCMSource.class);
        }

        @Override
        public String getDisplayName() {
            return Messages.GitHubSCMSource_DisplayName();
        }

        public ListBoxModel doFillCredentialsIdItems(@CheckForNull @AncestorInPath Item context,
                                                     @QueryParameter String apiUri) {
            return Connector.listScanCredentials(context, apiUri);
        }

        public FormValidation doCheckCredentialsId(@CheckForNull @AncestorInPath Item context,
                                                       @QueryParameter String apiUri,
                                                       @QueryParameter String value) {
            return Connector.checkScanCredentials(context, apiUri, value);
        }

        @Restricted(NoExternalUse.class)
        public FormValidation doCheckIncludes(@QueryParameter String value) {
            if (value.isEmpty()) {
                return FormValidation.warning(Messages.GitHubSCMSource_did_you_mean_to_use_to_match_all_branches());
            }
            return FormValidation.ok();
        }

        @Restricted(NoExternalUse.class)
        public FormValidation doCheckScanCredentialsId(@CheckForNull @AncestorInPath Item context,
                                                       @QueryParameter String apiUri,
                                                       @QueryParameter String scanCredentialsId) {
            return doCheckCredentialsId(context, apiUri, scanCredentialsId);
        }

        @Restricted(NoExternalUse.class)
        public FormValidation doCheckBuildOriginBranchWithPR(
            @QueryParameter boolean buildOriginBranch,
            @QueryParameter boolean buildOriginBranchWithPR,
            @QueryParameter boolean buildOriginPRMerge,
            @QueryParameter boolean buildOriginPRHead,
            @QueryParameter boolean buildForkPRMerge,
            @QueryParameter boolean buildForkPRHead
        ) {
            if (buildOriginBranch && !buildOriginBranchWithPR && !buildOriginPRMerge && !buildOriginPRHead && !buildForkPRMerge && !buildForkPRHead) {
                // TODO in principle we could make doRetrieve populate originBranchesWithPR without actually including any PRs, but it would be more work and probably never wanted anyway.
                return FormValidation.warning("If you are not building any PRs, all origin branches will be built.");
            }
            return FormValidation.ok();
        }

        @Restricted(NoExternalUse.class)
        public FormValidation doCheckBuildOriginPRHead(@QueryParameter boolean buildOriginBranchWithPR, @QueryParameter boolean buildOriginPRMerge, @QueryParameter boolean buildOriginPRHead) {
            if (buildOriginBranchWithPR && buildOriginPRHead) {
                return FormValidation.warning("Redundant to build an origin PR both as a branch and as an unmerged PR.");
            }
            if (buildOriginPRMerge && buildOriginPRHead) {
                return FormValidation.ok("Merged vs. unmerged PRs will be distinguished in the job name (*-merge vs. *-head).");
            }
            return FormValidation.ok();
        }

        @Restricted(NoExternalUse.class)
        public FormValidation doCheckBuildForkPRHead/* web method name controls UI position of message; we want this at the bottom */(
            @QueryParameter boolean buildOriginBranch,
            @QueryParameter boolean buildOriginBranchWithPR,
            @QueryParameter boolean buildOriginPRMerge,
            @QueryParameter boolean buildOriginPRHead,
            @QueryParameter boolean buildForkPRMerge,
            @QueryParameter boolean buildForkPRHead
        ) {
            if (!buildOriginBranch && !buildOriginBranchWithPR && !buildOriginPRMerge && !buildOriginPRHead && !buildForkPRMerge && !buildForkPRHead) {
                return FormValidation.warning("You need to build something!");
            }
            if (buildForkPRMerge && buildForkPRHead) {
                return FormValidation.ok("Merged vs. unmerged PRs will be distinguished in the job name (*-merge vs. *-head).");
            }
            return FormValidation.ok();
        }

        public ListBoxModel doFillApiUriItems() {
            ListBoxModel result = new ListBoxModel();
            result.add("GitHub", "");
            for (Endpoint e : GitHubConfiguration.get().getEndpoints()) {
                result.add(e.getName() == null ? e.getApiUri() : e.getName() + " (" + e.getApiUri() + ")",
                        e.getApiUri());
            }
            return result;
        }

        public boolean isApiUriSelectable() {
            return !GitHubConfiguration.get().getEndpoints().isEmpty();
        }

        @Restricted(NoExternalUse.class)
        public ListBoxModel doFillCheckoutCredentialsIdItems(@CheckForNull @AncestorInPath Item context, @QueryParameter String apiUri) {
            return Connector.listCheckoutCredentials(context, apiUri);
        }

        @Restricted(NoExternalUse.class)
        public ListBoxModel doFillScanCredentialsIdItems(@CheckForNull @AncestorInPath Item context, @QueryParameter String apiUri) {
            return doFillCredentialsIdItems(context, apiUri);
        }

        public ListBoxModel doFillRepositoryItems(@CheckForNull @AncestorInPath Item context, @QueryParameter String apiUri,
                @QueryParameter String credentialsId, @QueryParameter String repoOwner) throws IOException {

            repoOwner = Util.fixEmptyAndTrim(repoOwner);
            if (repoOwner == null) {
                return new ListBoxModel();
            }
            try {
                StandardCredentials credentials = Connector.lookupScanCredentials(context, apiUri, credentialsId);
                GitHub github = Connector.connect(apiUri, credentials);
                try {

                    if (!github.isAnonymous()) {
                        GHMyself myself = null;
                        try {
                            myself = github.getMyself();
                        } catch (IllegalStateException e) {
                            LOGGER.log(Level.WARNING, e.getMessage(), e);
                            throw new FillErrorResponse(e.getMessage(), false);
                        } catch (IOException e) {
                            LogRecord lr = new LogRecord(Level.WARNING,
                                    "Exception retrieving the repositories of the owner {0} on {1} with credentials {2}");
                            lr.setThrown(e);
                            lr.setParameters(new Object[]{
                                    repoOwner, apiUri,
                                    credentials == null
                                            ? "anonymous access"
                                            : CredentialsNameProvider.name(credentials)
                            });
                            LOGGER.log(lr);
                            throw new FillErrorResponse(e.getMessage(), false);
                        }
                        if (myself != null && repoOwner.equalsIgnoreCase(myself.getLogin())) {
                            Set<String> result = new TreeSet<>(String.CASE_INSENSITIVE_ORDER);
                            for (String name : myself.getAllRepositories().keySet()) {
                                result.add(name);
                            }
                            return nameAndValueModel(result);
                        }
                    }

                    GHOrganization org = null;
                    try {
                        org = github.getOrganization(repoOwner);
                    } catch (FileNotFoundException fnf) {
                        LOGGER.log(Level.FINE, "There is not any GH Organization named {0}", repoOwner);
                    } catch (IOException e) {
                        LogRecord lr = new LogRecord(Level.WARNING,
                                "Exception retrieving the repositories of the organization {0} on {1} with credentials {2}");
                        lr.setThrown(e);
                        lr.setParameters(new Object[]{
                                repoOwner, apiUri,
                                credentials == null
                                        ? "anonymous access"
                                        : CredentialsNameProvider.name(credentials)
                        });
                        LOGGER.log(lr);
                        throw new FillErrorResponse(e.getMessage(), false);
                    }
                    if (org != null && repoOwner.equalsIgnoreCase(org.getLogin())) {
                        Set<String> result = new TreeSet<>(String.CASE_INSENSITIVE_ORDER);
                        LOGGER.log(Level.FINE, "as {0} looking for repositories in {1}",
                                new Object[]{credentialsId, repoOwner});
                        for (GHRepository repo : org.listRepositories(100)) {
                            LOGGER.log(Level.FINE, "as {0} found {1}/{2}",
                                    new Object[]{credentialsId, repoOwner, repo.getName()});
                            result.add(repo.getName());
                        }
                        LOGGER.log(Level.FINE, "as {0} result of {1} is {2}",
                                new Object[]{credentialsId, repoOwner, result});
                        return nameAndValueModel(result);
                    }

                    GHUser user = null;
                    try {
                        user = github.getUser(repoOwner);
                    } catch (FileNotFoundException fnf) {
                        LOGGER.log(Level.FINE, "There is not any GH User named {0}", repoOwner);
                    } catch (IOException e) {
                        LogRecord lr = new LogRecord(Level.WARNING,
                                "Exception retrieving the repositories of the user {0} on {1} with credentials {2}");
                        lr.setThrown(e);
                        lr.setParameters(new Object[]{
                                repoOwner, apiUri,
                                credentials == null
                                        ? "anonymous access"
                                        : CredentialsNameProvider.name(credentials)
                        });
                        LOGGER.log(lr);
                        throw new FillErrorResponse(e.getMessage(), false);
                    }
                    if (user != null && repoOwner.equalsIgnoreCase(user.getLogin())) {
                        Set<String> result = new TreeSet<>(String.CASE_INSENSITIVE_ORDER);
                        for (GHRepository repo : user.listRepositories(100)) {
                            result.add(repo.getName());
                        }
                        return nameAndValueModel(result);
                    }
                } finally {
                    Connector.release(github);
                }
            } catch (FillErrorResponse e) {
                throw e;
            } catch (Throwable e) {
                LOGGER.log(Level.SEVERE, e.getMessage(), e);
                throw new FillErrorResponse(e.getMessage(), false);
            }
            throw new FillErrorResponse(Messages.GitHubSCMSource_NoMatchingOwner(repoOwner), true);
        }
        /**
         * Creates a list box model from a list of values.
         * ({@link ListBoxModel#ListBoxModel(Collection)} takes {@link hudson.util.ListBoxModel.Option}s,
         * not {@link String}s, and those are not {@link Comparable}.)
         */
        private static ListBoxModel nameAndValueModel(Collection<String> items) {
            ListBoxModel model = new ListBoxModel();
            for (String item : items) {
                model.add(item);
            }
            return model;
        }

        public List<NamedArrayList<? extends SCMTraitDescriptor<?>>> getTraitsDescriptorLists() {
            List<SCMTraitDescriptor<?>> all = new ArrayList<>();
            all.addAll(SCMSourceTrait._for(this, GitHubSCMSourceContext.class, null));
            all.addAll(SCMSourceTrait._for(this, null, GitHubSCMBuilder.class));
            Set<SCMTraitDescriptor<?>> dedup = new HashSet<>();
            for (Iterator<SCMTraitDescriptor<?>> iterator = all.iterator(); iterator.hasNext(); ) {
                SCMTraitDescriptor<?> d = iterator.next();
                if (dedup.contains(d)
                        || d instanceof GitBrowserSCMSourceTrait.DescriptorImpl) {
                    // remove any we have seen already and ban the browser configuration as it will always be github
                    iterator.remove();
                } else {
                    dedup.add(d);
                }
            }
            List<NamedArrayList<? extends SCMTraitDescriptor<?>>> result = new ArrayList<>();
            NamedArrayList.select(all, "Within repository", NamedArrayList
                            .anyOf(NamedArrayList.withAnnotation(Discovery.class),
                                    NamedArrayList.withAnnotation(Selection.class)),
                    true, result);
            NamedArrayList.select(all, "Additional", null, true, result);
            return result;
        }

        public List<SCMSourceTrait> getTraitsDefaults() {
            return Arrays.asList( // TODO finalize
                    new BranchDiscoveryTrait(true, false),
                    new OriginPullRequestDiscoveryTrait(EnumSet.of(ChangeRequestCheckoutStrategy.MERGE)),
                    new ForkPullRequestDiscoveryTrait(EnumSet.of(ChangeRequestCheckoutStrategy.MERGE), new ForkPullRequestDiscoveryTrait.TrustContributors())
            );
        }

        @NonNull
        @Override
        protected SCMHeadCategory[] createCategories() {
            return new SCMHeadCategory[]{
                    new UncategorizedSCMHeadCategory(Messages._GitHubSCMSource_UncategorizedCategory()),
                    new ChangeRequestSCMHeadCategory(Messages._GitHubSCMSource_ChangeRequestCategory())
                    // TODO add support for tags and maybe feature branch identification
            };
        }

    }

    private class LazyPullRequests extends LazyIterable<GHPullRequest> implements Closeable {
        private final GitHubSCMSourceRequest request;
        private final GHRepository repo;
        private Set<Integer> pullRequestMetadataKeys = new HashSet<>();
        private boolean fullScanRequested = false;
        private boolean iterationCompleted = false;

        public LazyPullRequests(GitHubSCMSourceRequest request, GHRepository repo) {
            this.request = request;
            this.repo = repo;
        }

        @Override
        protected Iterable<GHPullRequest> create() {
            try {
                request.checkApiRateLimit();
                Set<Integer> prs = request.getRequestedPullRequestNumbers();
                if (prs != null && prs.size() == 1) {
                    Integer number = prs.iterator().next();
                    request.listener().getLogger().format("%n  Getting remote pull request #%d...%n", number);
                    return new CacheUdatingIterable(Collections.singletonList(repo.getPullRequest(number)));
                }
                Set<String> branchNames = request.getRequestedOriginBranchNames();
                if (branchNames != null && branchNames.size() == 1) { // TODO flag to check PRs are all origin PRs
                    // if we were including multiple PRs and they are not all from the same origin branch
                    // then branchNames would have a size > 1 therefore if the size is 1 we must only
                    // be after PRs that come from this named branch
                    String branchName = branchNames.iterator().next();
                    request.listener().getLogger().format(
                            "%n  Getting remote pull requests from branch %s...%n", branchName
                    );
                    return new CacheUdatingIterable(repo.queryPullRequests()
                            .state(GHIssueState.OPEN)
                            .head(repo.getOwnerName() + ":" + branchName)
                            .list());
                }
                request.listener().getLogger().format("%n  Getting remote pull requests...%n");
                fullScanRequested = true;
                return new CacheUdatingIterable(LazyPullRequests.this.repo.queryPullRequests()
                        .state(GHIssueState.OPEN)
                        .list());
            } catch (IOException | InterruptedException e) {
                throw new GitHubSCMSource.WrappedException(e);
            }
        }

        @Override
        public void close() throws IOException {
            if (fullScanRequested && iterationCompleted) {
                // we needed a full scan and the scan was completed, so trim the cache entries
                pullRequestMetadataCache.keySet().retainAll(pullRequestMetadataKeys);
                pullRequestContributorCache.keySet().retainAll(pullRequestMetadataKeys);
                if (Jenkins.getActiveInstance().getInitLevel().compareTo(InitMilestone.JOB_LOADED) > 0) {
                    // synchronization should be cheap as only writers would be looking for this just to
                    // write null
                    synchronized (pullRequestSourceMapLock) {
                        pullRequestSourceMap = null; // all data has to have been migrated
                    }
                }
            }
        }

        private class CacheUdatingIterable extends SinglePassIterable<GHPullRequest> {
            /**
             * A map of all fully populated {@link GHUser} entries we have fetched, keyed by {@link GHUser#getLogin()}.
             */
            private Map<String, GHUser> users = new HashMap<>();
            CacheUdatingIterable(Iterable<GHPullRequest> delegate) {
                super(delegate);
            }

            @Override
            public void observe(GHPullRequest pr) {
                int number = pr.getNumber();
                pullRequestMetadataCache.put(number,
                        new ObjectMetadataAction(
                                pr.getTitle(),
                                pr.getBody(),
                                pr.getHtmlUrl().toExternalForm()
                        )
                );
                GHUser user = pr.getUser();
                try {
                    if (users.containsKey(user.getLogin())) {
                        // looked up this user already
                        user = users.get(user.getLogin());
                    } else {
                        // going to be making a request to populate the user record
                        request.checkApiRateLimit();
                    }
                    pullRequestContributorCache.put(number, new ContributorMetadataAction(
                            user.getLogin(),
                            user.getName(),
                            user.getEmail()
                    ));
                    // store the populated user record now that we have it
                    users.put(user.getLogin(), user);
                } catch (IOException | InterruptedException e) {
                    throw new WrappedException(e);
                }
                pullRequestMetadataKeys.add(number);
            }

            @Override
            public void completed() {
                // we have completed a full iteration of the PRs from the delegate
                iterationCompleted = true;
            }
        }
    }

    private static class LazyBranches extends LazyIterable<GHBranch> {
        private final GitHubSCMSourceRequest request;
        private final GHRepository repo;

        public LazyBranches(GitHubSCMSourceRequest request, GHRepository repo) {
            this.request = request;
            this.repo = repo;
        }

        @Override
        protected Iterable<GHBranch> create() {
            try {
                request.checkApiRateLimit();
                Set<String> branchNames = request.getRequestedOriginBranchNames();
                    if (branchNames != null && branchNames.size() == 1) {
                        String branchName = branchNames.iterator().next();
                        request.listener().getLogger().format("%n  Getting remote branch %s...%n", branchName);
                        return Collections.singletonList(repo.getBranch(branchName));
                    }
                request.listener().getLogger().format("%n  Getting remote branches...%n");
                return repo.getBranches().values();
            } catch (IOException | InterruptedException e) {
                throw new GitHubSCMSource.WrappedException(e);
            }
        }
    }

    private static class CriteriaWitness implements SCMSourceRequest.Witness {
        private final TaskListener listener;

        public CriteriaWitness(TaskListener listener) {
            this.listener = listener;
        }

        @Override
        public void record(@NonNull SCMHead head, SCMRevision revision, boolean isMatch) {
            if (isMatch) {
                listener.getLogger().format("    Met criteria%n");
            } else {
                listener.getLogger().format("    Does not meet criteria%n");
            }
        }
    }

    private static class MergabilityWitness
            implements SCMSourceRequest.Witness<PullRequestSCMHead, PullRequestSCMRevision> {
        private final GHPullRequest pr;
        private final ChangeRequestCheckoutStrategy strategy;
        private final TaskListener listener;

        public MergabilityWitness(GHPullRequest pr, ChangeRequestCheckoutStrategy strategy, TaskListener listener) {
            this.pr = pr;
            this.strategy = strategy;
            this.listener = listener;
        }

        @Override
        public void record(@NonNull PullRequestSCMHead head,
                           PullRequestSCMRevision revision, boolean isMatch) {
            if (isMatch) {
                Boolean mergeable;
                try {
                    mergeable = pr.getMergeable();
                } catch (IOException e) {
                    throw new GitHubSCMSource.WrappedException(e);
                }
                if (Boolean.FALSE.equals(mergeable)) {
                    switch (strategy) {
                        case MERGE:
                            listener.getLogger().format("      Not mergeable, build likely to fail%n");
                            break;
                        default:
                            listener.getLogger().format("      Not mergeable, but will be built anyway%n");
                            break;
                    }
                }
            }
        }
    }

    private class LazyContributorNames extends LazySet<String> {
        private final GitHubSCMSourceRequest request;
        private final TaskListener listener;
        private final GitHub github;
        private final GHRepository repo;
        private final StandardCredentials credentials;

        public LazyContributorNames(GitHubSCMSourceRequest request,
                                    TaskListener listener, GitHub github, GHRepository repo,
                                    StandardCredentials credentials) {
            this.request = request;
            this.listener = listener;
            this.github = github;
            this.repo = repo;
            this.credentials = credentials;
        }

        /**
         * {@inheritDoc}
         */
        @NonNull
        @Override
        protected Set<String> create() {
            try {
                return updateCollaboratorNames(listener, credentials, repo);
            } catch (IOException e) {
                throw new WrappedException(e);
            }
        }
    }

    private class DeferredContributorNames extends LazySet<String> {
        private final GitHubSCMSourceRequest request;
        private final TaskListener listener;

        public DeferredContributorNames(GitHubSCMSourceRequest request, TaskListener listener) {
            this.request = request;
            this.listener = listener;
        }

        /**
         * {@inheritDoc}
         */
        @NonNull
        @Override
        protected Set<String> create() {
            if (collaboratorNames != null) {
                return collaboratorNames;
            }
            listener.getLogger().format("Connecting to %s to obtain list of collaborators for %s/%s%n",
                    apiUri == null ? GITHUB_URL : apiUri, repoOwner, repository);
            StandardCredentials credentials = Connector.lookupScanCredentials(
                    (Item) getOwner(), apiUri, credentialsId
            );
            // Github client and validation
            try {
                GitHub github = Connector.connect(apiUri, credentials);
                try {
                    checkApiUrlValidity(github);
                    Connector.checkApiRateLimit(listener, github);

                    // Input data validation
                    Connector.checkConnectionValidity(apiUri, listener, credentials, github);
                    // Input data validation
                    String credentialsName =
                            credentials == null
                                    ? "anonymous access"
                                    : CredentialsNameProvider.name(credentials);
                    if (credentials != null && !github.isCredentialValid()) {
                        listener.getLogger().format("Invalid scan credentials %s to connect to %s, "
                                        + "assuming no trusted collaborators%n",
                                credentialsName, apiUri == null ? GITHUB_URL : apiUri);
                        collaboratorNames = Collections.singleton(repoOwner);
                    } else {
                        if (!github.isAnonymous()) {
                            listener.getLogger()
                                    .format("Connecting to %s using %s%n",
                                            apiUri == null ? GITHUB_URL : apiUri,
                                            credentialsName);
                        } else {
                            listener.getLogger()
                                    .format("Connecting to %s with no credentials, anonymous access%n",
                                            apiUri == null ? GITHUB_URL : apiUri);
                        }

                        // Input data validation
                        if (repository == null || repository.isEmpty()) {
                            collaboratorNames = Collections.singleton(repoOwner);
                        } else {
                            request.checkApiRateLimit();
                            String fullName = repoOwner + "/" + repository;
                            ghRepository = github.getRepository(fullName);
                            repositoryUrl = ghRepository.getHtmlUrl();
                            return new LazyContributorNames(request, listener, github, ghRepository, credentials);
                        }
                    }
                    return collaboratorNames;
                } finally {
                    Connector.release(github);
                }
            } catch (IOException | InterruptedException e) {
                throw new WrappedException(e);
            }
        }
    }
}<|MERGE_RESOLUTION|>--- conflicted
+++ resolved
@@ -284,13 +284,7 @@
      * @since 2.2.0
      */
     @DataBoundConstructor
-<<<<<<< HEAD
     public GitHubSCMSource(@NonNull String repoOwner, @NonNull String repository) {
-=======
-    public GitHubSCMSource(String id, String apiUri, String checkoutCredentialsId, String scanCredentialsId, String repoOwner, String repository) {
-        super(id);
-        this.apiUri = GitHubConfiguration.normalizeApiUri(Util.fixEmpty(apiUri));
->>>>>>> 3501150f
         this.repoOwner = repoOwner;
         this.repository = repository;
         pullRequestMetadataCache = new ConcurrentHashMap<>();
@@ -343,7 +337,7 @@
      */
     @DataBoundSetter
     public void setApiUri(@CheckForNull String apiUri) {
-        this.apiUri = Util.fixEmptyAndTrim(apiUri);
+        this.apiUri = GitHubConfiguration.normalizeApiUri(Util.fixEmptyAndTrim(apiUri));
     }
 
     /**
@@ -420,7 +414,6 @@
         if (pullRequestContributorCache == null) {
             pullRequestContributorCache = new ConcurrentHashMap<>();
         }
-<<<<<<< HEAD
         if (traits == null) {
             boolean buildOriginBranch = this.buildOriginBranch == null || this.buildOriginBranch;
             boolean buildOriginBranchWithPR = this.buildOriginBranchWithPR == null || this.buildOriginBranchWithPR;
@@ -459,21 +452,9 @@
                 traits.add(new SSHCheckoutTrait(checkoutCredentialsId));
             }
             this.traits = traits;
-=======
+        }
         if (!StringUtils.equals(apiUri, GitHubConfiguration.normalizeApiUri(apiUri))) {
-            GitHubSCMSource that = new GitHubSCMSource(
-                    getId(), apiUri, checkoutCredentialsId, scanCredentialsId, repoOwner, repository
-            );
-            that.includes = this.includes;
-            that.excludes = this.excludes;
-            that.buildOriginBranch = this.buildOriginBranch;
-            that.buildOriginBranchWithPR = this.buildOriginBranchWithPR;
-            that.buildOriginPRHead = this.buildOriginPRHead;
-            that.buildOriginPRMerge = this.buildOriginPRMerge;
-            that.buildForkPRHead = this.buildForkPRHead;
-            that.buildForkPRMerge = this.buildForkPRMerge;
-            return that;
->>>>>>> 3501150f
+            setApiUri(apiUri);
         }
         return this;
     }
