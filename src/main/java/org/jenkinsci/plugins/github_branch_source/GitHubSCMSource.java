--- conflicted
+++ resolved
@@ -2134,13 +2134,8 @@
             } catch (IllegalArgumentException e) {
                 return FormValidation.error(e, e.getMessage());
             }
-            final String repoOwnerOrDefault = StringUtils.isBlank(repoOwner) ? info.getRepoOwner() : repoOwner;
             StandardCredentials credentials =
-<<<<<<< HEAD
-                    Connector.lookupScanCredentials(context, info.getApiUri(), credentialsId, repoOwnerOrDefault);
-=======
                     Connector.lookupScanCredentials(context, info.getApiUri(), credentialsId, info.getRepoOwner());
->>>>>>> 755fec8f
             StringBuilder sb = new StringBuilder();
             try {
                 GitHub github = Connector.connect(info.getApiUri(), credentials);
